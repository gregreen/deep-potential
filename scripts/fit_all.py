import matplotlib
matplotlib.use('Agg')

import tensorflow as tf
print(f'Tensorflow version {tf.__version__}')
#tf.debugging.set_log_device_placement(True)
from tensorflow import keras
import tensorflow_addons as tfa
import tensorflow_probability as tfp
print(f'Tensorflow Probability version {tfp.__version__}')
tfb = tfp.bijectors
tfd = tfp.distributions

import numpy as np
import scipy
import scipy.stats
import matplotlib.pyplot as plt
import matplotlib.colors as mcolors
from matplotlib.ticker import AutoMinorLocator, MultipleLocator
from matplotlib.gridspec import GridSpec

from time import time, sleep
from pathlib import Path
import json
import h5py
import progressbar
from glob import glob
import gc
import cerberus
import os.path

import serializers_tf
import potential_tf
import toy_systems
import flow_ffjord_tf
import utils


def load_data(fname):
    _,ext = os.path.splitext(fname)
    if ext == '.json':
        with open(fname, 'r') as f:
            o = json.load(f)
        d = tf.constant(np.array(o['eta'], dtype='f4'))
    elif ext in ('.h5', '.hdf5'):
        with h5py.File(fname, 'r') as f:
            o = f['eta'][:].astype('f4')
        d = tf.constant(o)
    else:
        raise ValueError(f'Unrecognized input file extension: "{ext}"')
    return d


def train_flows(data, fname_pattern, plot_fname_pattern, loss_fname,
                n_flows=1, n_hidden=4, hidden_size=32, n_bij=1,
                n_epochs=128, batch_size=1024, validation_frac=0.25,
                reg={}, lr={}, optimizer='RAdam', warmup_proportion=0.1,
                checkpoint_every=None, checkpoint_hours=None,
                max_checkpoints=None):
    n_samples = data.shape[0]
    n_steps = n_samples * n_epochs // batch_size
    print(f'n_steps = {n_steps}')

    flow_list = []

    data_mean = np.mean(data, axis=0)
    data_std = np.std(data, axis=0)
    print(f'Using mean: {data_mean}')
    print(f'       std: {data_std}')

    for i in range(n_flows):
        print(f'Training flow {i+1} of {n_flows} ...')

        flow = flow_ffjord_tf.FFJORDFlow(
            6, n_hidden, hidden_size, n_bij,
            reg_kw=reg,
            base_mean=data_mean, base_std=data_std
        )
        flow_list.append(flow)

        flow_fname = fname_pattern.format(i)

        checkpoint_dir, checkpoint_name = os.path.split(flow_fname)
        checkpoint_name += '_chkpt'

        lr_kw = {f'lr_{k}':lr[k] for k in lr}

        loss_history, val_loss_history, lr_history = flow_ffjord_tf.train_flow(
            flow, data,
            n_epochs=n_epochs,
            batch_size=batch_size,
            validation_frac=validation_frac,
            optimizer=optimizer,
            warmup_proportion=warmup_proportion,
            checkpoint_every=checkpoint_every,
            checkpoint_hours=checkpoint_hours,
            max_checkpoints=max_checkpoints,
            checkpoint_dir=checkpoint_dir,
            checkpoint_name=checkpoint_name,
            **lr_kw
        )

        fn = flow.save(flow_fname)
        utils.save_loss_history(
            f'{fn}_loss.txt',
            loss_history,
            val_loss_history=val_loss_history,
            lr_history=lr_history
        )

        fig = utils.plot_loss(
            loss_history,
            val_loss_hist=val_loss_history,
            lr_hist=lr_history
        )
        fig.savefig(plot_fname_pattern.format(i), dpi=200)
        plt.close(fig)

    return flow_list


def train_potential(df_data, fname, plot_fname, loss_fname,
                    n_hidden=3, hidden_size=256, xi=1., lam=1., l2=0,
                    n_epochs=4096, batch_size=1024, validation_frac=0.25,
                    lr={}, optimizer='RAdam', warmup_proportion=0.1,
<<<<<<< HEAD
                    checkpoint_every=None, max_checkpoints=None, include_frameshift=False, frameshift={}):
=======
                    checkpoint_every=None, checkpoint_hours=None,
                    max_checkpoints=None):
>>>>>>> a7d039f5
    # Estimate typical spatial scale of DF data along each dimension
    q_scale = np.std(df_data['eta'][:,:3], axis=0)

    # Create model
    phi_model = potential_tf.PhiNN(
        n_dim=3,
        n_hidden=n_hidden,
        hidden_size=hidden_size,
        scale=q_scale
    )
    checkpoint_dir, checkpoint_name = os.path.split(fname)
    Path(checkpoint_dir).mkdir(parents=True, exist_ok=True)
    phi_model.save_specs(fname)

    frameshift_model = None
    if include_frameshift:
        frameshift_model = potential_tf.FrameShift(
            n_dim=3,
            **frameshift
        )
        frameshift_model.save_specs(fname)

    lr_kw = {f'lr_{k}':lr[k] for k in lr}


    loss_history = potential_tf.train_potential(
        df_data, phi_model,
        frameshift_model=frameshift_model,
        n_epochs=n_epochs,
        batch_size=batch_size,
        xi=xi,
        lam=lam,
        l2=l2,
        validation_frac=validation_frac,
        optimizer=optimizer,
        warmup_proportion=warmup_proportion,
        checkpoint_every=checkpoint_every,
        checkpoint_hours=checkpoint_hours,
        max_checkpoints=max_checkpoints,
        checkpoint_dir=checkpoint_dir,
        checkpoint_name=checkpoint_name,
        **lr_kw
    )

    #fn = potential_tf.save_models(fname, phi_model, frameshift_model)
    """fn = phi_model.save(fname)
    if frameshift_model is not None: # TODO: This overwrites checkpoint for phi_model...
        frameshift_model.save(fname)"""


    utils.save_loss_history(f'{fname}_loss.txt', loss_history)

    fig = utils.plot_loss(loss_history)
    fig.savefig(plot_fname, dpi=200)
    plt.close(fig)

    if include_frameshift:
        return phi_model, frameshift_model
    return phi_model


def batch_calc_df_deta(flow, eta, batch_size):
    n_data = eta.shape[0]

    @tf.function
    def calc_grads(batch):
        print(f'Tracing calc_grads with shape = {batch.shape}')
        with tf.GradientTape(watch_accessed_variables=False) as g:
            g.watch(batch)
            f = flow.prob(batch)
        df_deta = g.gradient(f, batch)
        return df_deta

    eta_dataset = tf.data.Dataset.from_tensor_slices(eta).batch(batch_size)

    df_deta = []
    bar = None
    n_generated = 0
    for k,b in enumerate(eta_dataset):
        if k != 0:
            if bar is None:
                bar = progressbar.ProgressBar(max_value=n_data)
            bar.update(n_generated)
        df_deta.append(calc_grads(b))
        n_generated += int(b.shape[0])

    bar.update(n_data)

    df_deta = np.concatenate([b.numpy() for b in df_deta])

    return df_deta


def clipped_vector_mean(v_samp, clip_threshold=5, rounds=5, **kwargs):
    n_samp, n_point, n_dim = v_samp.shape
    
    # Mean vector: shape = (point, dim)
    v_mean = np.mean(v_samp, axis=0)

    for i in range(rounds):
        # Difference from mean: shape = (sample, point)
        dv_samp = np.linalg.norm(v_samp - v_mean[None], axis=2)
        # Identify outliers: shape = (sample, point)
        idx = (dv_samp > clip_threshold * np.median(dv_samp, axis=0)[None])
        # Construct masked array with outliers masked
        mask_bad = np.repeat(np.reshape(idx, idx.shape+(1,)), n_dim, axis=2)
        v_samp_ma = np.ma.masked_array(v_samp, mask=mask_bad)
        # Take mean of masked array
        v_mean = np.ma.mean(v_samp_ma, axis=0)
    
    return v_mean


def sample_from_flows(flow_list, n_samples,
                      return_indiv=False,
                      grad_batch_size=1024,
                      sample_batch_size=1024,
                      f_reduce=np.median):
    n_flows = len(flow_list)

    # Sample from ensemble of flows
    eta = []
    n_batches = n_samples // (n_flows * sample_batch_size)

    for i,flow in enumerate(flow_list):
        print(f'Sampling from flow {i+1} of {n_flows} ...')

        @tf.function
        def sample_batch():
            print('Tracing sample_batch ...')
            return flow.sample([sample_batch_size])

        bar = progressbar.ProgressBar(max_value=n_batches)
        for k in range(n_batches):
            eta.append(sample_batch().numpy().astype('f4'))
            bar.update(k+1)

    eta = np.concatenate(eta, axis=0)

    # Calculate gradients
    df_deta = np.zeros_like(eta)
    if return_indiv:
        df_deta_indiv = np.zeros((n_flows,)+eta.shape, dtype='f4')

    for i,flow in enumerate(flow_list):
        print(f'Calculating gradients of flow {i+1} of {n_flows} ...')

        df_deta_indiv[i] = batch_calc_df_deta(
            flow, eta,
            batch_size=grad_batch_size
        )
        #df_deta += df_deta_i / n_flows

        #if return_indiv:
        #    df_deta_indiv[i] = df_deta_i

    # Average gradients
    df_deta = f_reduce(df_deta_indiv, axis=0)

    ret = {
        'eta': eta,
        'df_deta': df_deta,
    }
    if return_indiv:
        ret['df_deta_indiv'] = df_deta_indiv
        #ret['df_deta'] = df_deta#np.median(df_deta_indiv, axis=0)

    return ret


def load_flows(fname_patterns, is_fstring=True):
    # Determine filenames
    fnames = []

    if is_fstring: # Filename pattern is f-string
        n_max = 9999
        for i in range(n_max):
            fn = glob(fname_patterns.format(i)+'-1.index')
            if len(fn):
                fnames.append(fn[0][:-6])
            else:
                break
    else: # Multiple shell globbing patterns
        for fn in fname_patterns:
            fnames += glob(fn)
        fnames = sorted(fnames)
        fnames = [fn[:-6] for fn in fnames]

    print(f'Found {len(fnames)} flows.')

    # Load flows
    flow_list = []

    for i,fn in enumerate(fnames):
        print(f'Loading flow {i+1} of {len(fnames)} ...')
        print(fn)
        flow = flow_ffjord_tf.FFJORDFlow.load(fname=fn)
        flow_list.append(flow)

    return flow_list


def save_df_data(df_data, fname):
    kw = dict(compression='lzf', chunks=True)
    with h5py.File(fname, 'w') as f:
        for key in df_data:
            f.create_dataset(key, data=df_data[key], **kw)


def load_df_data(fname, recalc_avg=None):
    d = {}
    with h5py.File(fname, 'r') as f:
        for k in f.keys():
            d[k] = f[k][:].astype('f4')
    
    if recalc_avg == 'mean':
        d['df_deta'] = clipped_vector_mean(d['df_deta_indiv'])
    elif recalc_avg == 'median':
        d['df_deta'] = np.median(d['df_deta_indiv'], axis=0)

    return d


def load_params(fname):
    d = {}
    if fname is not None:
        with open(fname, 'r') as f:
            d = json.load(f)
    schema = {
        "df": {
            'type': 'dict',
            'schema': {
                "n_flows": {'type':'integer', 'default':1},
                "n_hidden": {'type':'integer', 'default':4},
                "hidden_size": {'type':'integer', 'default':32},
                "reg": {
                    'type': 'dict',
                    'schema': {
                        "dv_dt_reg": {'type':'float'},
                        "kinetic_reg": {'type':'float'},
                        "jacobian_reg": {'type':'float'}
                    }
                },
                "lr": {
                    'type': 'dict',
                    'schema': {
                        "type": {'type':'string', 'default':'step'},
                        "init": {'type':'float', 'default':0.02},
                        "final": {'type':'float', 'default':0.0001},
                        "patience": {'type':'integer', 'default':32},
                        "min_delta": {'type':'float', 'default':0.01}
                    }
                },
                "n_epochs": {'type':'integer', 'default':64},
                "batch_size": {'type':'integer', 'default':512},
                "validation_frac": {'type':'float', 'default':0.25},
                "optimizer": {'type':'string', 'default':'RAdam'},
                "warmup_proportion": {'type':'float', 'default':0.1},
                "checkpoint_every": {'type':'integer'},
                "checkpoint_hours": {'type':'float'},
                "max_checkpoints": {'type':'integer'}
            }
        },
        "Phi": {
            'type': 'dict',
            'schema': {
                "n_samples": {'type':'integer', 'default':524288},
                "grad_batch_size": {'type':'integer', 'default':512},
                "sample_batch_size": {'type':'integer', 'default':1024},
                "n_hidden": {'type':'integer', 'default':3},
                "hidden_size": {'type':'integer', 'default':256},
                "xi": {'type':'float', 'default':1.0},
                "lam": {'type':'float', 'default':1.0},
                "l2": {'type':'float', 'default':0.01},
                "n_epochs": {'type':'integer', 'default':64},
                "batch_size": {'type':'integer', 'default':1024},
                "lr": {
                    'type': 'dict',
                    'schema': {
                        "type": {'type':'string', 'default':'step'},
                        "init": {'type':'float', 'default':0.001},
                        "final": {'type':'float', 'default':0.0001},
                        "patience": {'type':'integer', 'default':32},
                        "min_delta": {'type':'float', 'default':0.01}
                    }
                },
                "validation_frac": {'type':'float', 'default':0.25},
                "optimizer": {'type':'string', 'default':'RAdam'},
                "warmup_proportion": {'type':'float', 'default':0.1},
                "checkpoint_every": {'type':'integer'},
<<<<<<< HEAD
                "max_checkpoints": {'type':'integer'},
                "frameshift": {
                    'type': 'dict',
                    'schema': {
                        "omega0": {'type':'float', 'default':0.0},
                        "r_c0": {'type':'float', 'default':0.0},
                        "u_LSRy0": {'type':'float', 'default':0.0},
                        "u_LSRz0": {'type':'float', 'default':0.0},
                        "u_LSRx0": {'type':'float', 'default':0.0},
                    }
                }
=======
                "checkpoint_hours": {'type':'float'},
                "max_checkpoints": {'type':'integer'}
>>>>>>> a7d039f5
            }
        }
    }
    validator = cerberus.Validator(schema, allow_unknown=False)
    params = validator.normalized(d)
    return params


def main():
    from argparse import ArgumentParser
    parser = ArgumentParser(
        description='Deep Potential: Fit potential from phase-space samples.',
        add_help=True
    )
    parser.add_argument(
        '--input', '-i',
        type=str, required=False,
        help='Input data.'
    )
    parser.add_argument(
        '--df-grads-fname',
        type=str, default='data/df_gradients.h5',
        help='Directory in which to store data.'
    )
    parser.add_argument(
        '--flow-save-fname',
        type=str, default='models/df/flow_{:02d}',
        help='Filename pattern to store flows in.'
    )
    parser.add_argument(
        '--use-existing-flows',
        type=str, nargs='+',
        help='Assume that flows are already trained.'
    )
    parser.add_argument(
        '--flow-loss',
        type=str, default='plots/flow_loss_history_{:02d}.png',
        help='Filename pattern for flow loss history plots.'
    )
    parser.add_argument(
        '--potential-fname',
        type=str, default='models/Phi/Phi',
        help='Filename to store potential in.'
    )
    parser.add_argument(
        '--potential-loss',
        type=str, default='plots/potential_loss_history.png',
        help='Filename for potential loss history plot.'
    )
    parser.add_argument(
        '--potential-only',
        action='store_true',
        help='Skip fitting of distribution function. Assume DF model exists.'
    )
    parser.add_argument(
        '--potential-frameshift',
        action='store_true',
        help='Fit potential assuming stationarity in a non-laboratory frame of reference.'
    )
    parser.add_argument(
        '--flows-only',
        action='store_true',
        help='Train only the normalizing flows. Do not fit the potential.'
    )
    parser.add_argument(
        '--flow-median',
        action='store_true',
        help='Use the median of the flow gradients (default: use the mean).'
    )
    parser.add_argument(
        '--loss-history',
        type=str, default='data/loss_history_{:02d}.txt',
        help='Filename for loss history data.'
    )
    parser.add_argument('--params', type=str, help='JSON with kwargs.')
    args = parser.parse_args()

    if args.potential_only and args.flows_only:
        print('--potential-only and --flows-only are incompatible.')
        return 1

    params = load_params(args.params)
    print('Options:')
    print(json.dumps(params, indent=2))

    if args.potential_only:
        print('Loading DF gradients ...')
        df_data = load_df_data(args.df_grads_fname)
        params['Phi'].pop('n_samples')
        params['Phi'].pop('grad_batch_size')
        params['Phi'].pop('sample_batch_size')
    else:
        if args.use_existing_flows is None:
            # Load input phase-space positions
            data = load_data(args.input)
            print(f'Loaded {data.shape[0]} phase-space positions.')

            # Train normalizing flows
            print('Training normalizing flows ...')
            flows = train_flows(
                data,
                args.flow_save_fname,
                args.flow_loss,
                args.loss_history,
                **params['df']
            )

        if not args.flows_only:
            # Re-load the flows (this removes the regularization terms)
            if args.use_existing_flows is None:
                flows = load_flows(args.flow_save_fname, is_fstring=True)
            else:
                flows = load_flows(args.use_existing_flows, is_fstring=False)

            if not len(flows):
                print('No trained flows were found! Aborting.')
                return 1

            # Sample from the flows and calculate gradients
            print('Sampling from flows ...')
            n_samples = params['Phi'].pop('n_samples')
            grad_batch_size = params['Phi'].pop('grad_batch_size')
            sample_batch_size = params['Phi'].pop('sample_batch_size')
            df_data = sample_from_flows(
                flows, n_samples,
                return_indiv=True,
                grad_batch_size=grad_batch_size,
                sample_batch_size=sample_batch_size,
                f_reduce=np.median if args.flow_median else clipped_vector_mean
            )
            save_df_data(df_data, args.df_grads_fname)

    # Fit the potential
    if not args.flows_only:
        print(params['Phi'])
        print('Fitting the potential ...')

        phi_model = train_potential(
            df_data,
            args.potential_fname,
            args.potential_loss,
            args.loss_history,
            include_frameshift=args.potential_frameshift,
            **params['Phi']
        )
    
    return 0


if __name__ == '__main__':
    main()<|MERGE_RESOLUTION|>--- conflicted
+++ resolved
@@ -123,12 +123,8 @@
                     n_hidden=3, hidden_size=256, xi=1., lam=1., l2=0,
                     n_epochs=4096, batch_size=1024, validation_frac=0.25,
                     lr={}, optimizer='RAdam', warmup_proportion=0.1,
-<<<<<<< HEAD
-                    checkpoint_every=None, max_checkpoints=None, include_frameshift=False, frameshift={}):
-=======
-                    checkpoint_every=None, checkpoint_hours=None,
-                    max_checkpoints=None):
->>>>>>> a7d039f5
+                    checkpoint_every=None, checkpoint_hours=None, max_checkpoints=None,
+                    include_frameshift=False, frameshift={}):
     # Estimate typical spatial scale of DF data along each dimension
     q_scale = np.std(df_data['eta'][:,:3], axis=0)
 
@@ -419,7 +415,7 @@
                 "optimizer": {'type':'string', 'default':'RAdam'},
                 "warmup_proportion": {'type':'float', 'default':0.1},
                 "checkpoint_every": {'type':'integer'},
-<<<<<<< HEAD
+                "checkpoint_hours": {'type':'float'},
                 "max_checkpoints": {'type':'integer'},
                 "frameshift": {
                     'type': 'dict',
@@ -431,10 +427,6 @@
                         "u_LSRx0": {'type':'float', 'default':0.0},
                     }
                 }
-=======
-                "checkpoint_hours": {'type':'float'},
-                "max_checkpoints": {'type':'integer'}
->>>>>>> a7d039f5
             }
         }
     }
