--- conflicted
+++ resolved
@@ -381,13 +381,8 @@
             max_to_keep=max_checkpoints
         )
 
-<<<<<<< HEAD
-        # Look for latest existing checkpoint
-        latest = tf.train.latest_checkpoint(checkpoint_dir)
-=======
         # Look for latest extisting checkpoint
         latest = chkpt_manager.latest_checkpoint
->>>>>>> 883d782a
         if latest is not None:
             print(f'Restoring from checkpoint {latest} ...')
             checkpoint.restore(latest)
