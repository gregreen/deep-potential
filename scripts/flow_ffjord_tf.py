#!/usr/bin/env python

from __future__ import print_function, division

# numpy and matplotlib
import numpy as np
import matplotlib

matplotlib.use("Agg")
import matplotlib.pyplot as plt

# Tensorflow & co
import tensorflow as tf
import tensorflow.keras as keras
import tensorflow_probability as tfp

tfb = tfp.bijectors
tfd = tfp.distributions
import tensorflow_addons as tfa
import sonnet as snt

# Misc imports
from time import time
import os
import json
import math

# Custom libraries
import utils


from tensorflow_probability.python import math as tfp_math
from tensorflow_probability.python.internal import prefer_static


def trace_jacobian_exact_reg(
    ode_fn, state_shape, dtype, kinetic_reg=0, jacobian_reg=0, dv_dt_reg=0
):
    """Generates a function that computes `ode_fn` and trace of the jacobian.

    Augments provided `ode_fn` with explicit computation of the trace of the
    jacobian. This approach scales quadratically with the number of dimensions.
    This method computes unreduced trace, as reduction is performed inside of the
    bijector class.

    Optionally, regularization terms are subtracted from the trace, penalizing
    various measures of the transformation.

    Args:
      ode_fn: `Callable(time, state)` that computes time derivative.
      state_shape: `TensorShape` representing the shape of the state.
      dtype: `tf.DType` object representing the dtype of `state` tensor.
      dv_dt_reg: `float` indicating how strongly to penalize |dv/dt|^2.
      kinetic_reg: `float` indicating how strongly to penalize |v|^2.
      jacobian_reg: `float` indicating how strongly to penalize |grad(v)|^2.

    Returns:
      augmented_ode_fn: `Callable(time, (state, log_det_jac))` that computes
        augmented time derivative `(state_time_derivative, trace_estimation)`.
    """
    del state_shape, dtype  # Not used by trace_jacobian_exact

    def augmented_ode_fn(time, state_log_det_jac):
        """Computes both time derivative and trace of the jacobian."""
        state, _ = state_log_det_jac

        def ode_fn_with_time(x):
            return ode_fn(time, x)
        batch_shape = [prefer_static.size0(state)]

        if dv_dt_reg > 0:
            watched_vars = [time, state]
        elif (kinetic_reg > 0) or (jacobian_reg > 0):
            watched_vars = [state]
        else:
            watched_vars = []

        with tf.GradientTape(watch_accessed_variables=False, persistent=True) as g:
            # g.watch([time, state])
            g.watch(watched_vars)
            state_time_derivative, diag_jac = tfp_math.diag_jacobian(
                xs=state, fn=ode_fn_with_time, sample_shape=batch_shape
            )
            # tfp_math.diag_jacobian returns lists
            if isinstance(state_time_derivative, list):
                state_time_derivative = state_time_derivative[0]
            if isinstance(diag_jac, list):
                diag_jac = diag_jac[0]

        trace_value = diag_jac

        # Calculate regularization terms
        if (dv_dt_reg > 0) or (jacobian_reg > 0):
            delv_delx = g.batch_jacobian(state_time_derivative, state)

        if dv_dt_reg > 0:
            print(f"Using dv/dt regularization: {dv_dt_reg}.")
            delv_delt = g.gradient(state_time_derivative, time)
            vnabla_v = tf.linalg.matvec(delv_delx, state_time_derivative)
            dv_dt = delv_delt + vnabla_v
            # print('dv/dt :', dv_dt)
            trace_value = trace_value - dv_dt_reg * dv_dt**2

        if kinetic_reg > 0:
            print(f"Using kinetic regularization: {kinetic_reg}.")
            # print('v :', state_time_derivative.shape)
            trace_value = trace_value - kinetic_reg * state_time_derivative**2

        if jacobian_reg > 0:
            print(f"Using Jacobian regularization: {jacobian_reg}.")
            jacobian_norm2 = tf.math.reduce_sum(delv_delx**2, axis=-1)
            # print('|J|^2 :', jacobian_norm2.shape)
            trace_value = trace_value - jacobian_reg * jacobian_norm2

        return state_time_derivative, trace_value

    return augmented_ode_fn


class ForceFieldModel(snt.Module):
    def __init__(self, n_dim, n_hidden, hidden_size, name="dz_dt"):
        super(ForceFieldModel, self).__init__(name=name)

        self._n_dim = n_dim

        output_sizes = [hidden_size] * n_hidden + [n_dim]
        self._nn = snt.nets.MLP(output_sizes, activation=tf.math.tanh, name="mlp")

    def __call__(self, t, x):
        """
        Returns the vector dx/dt.

        Inputs:
          t (tf.Tensor): Scalar representing time.
          x (tf.Tensor): Spatial coordinates at which to evaluate
            dx/dt. Shape = (n_points, n_dim).
        """
        # Concatenate time and position vectors
        tx = tf.concat([tf.broadcast_to(t, [x.shape[0], 1]), x], 1)
        # Return dz_dt(t,x)
        return self._nn(tx)

    def augmented_field(self, t, y):
        """
        Returns the vector dy/dt, where y = (x, s), and s is the
        path length. This is useful when regularizing a neural ODE
        by path length.

        Inputs:
          t (tf.Tensor): Scalar representing time.
          y (tf.Tensor): Concatenation of spatial coordinates and path
            length. Shape = (n_points, n_dim+1).
        """
        x, s = tf.split(y, [self._n_dim, 1], axis=1)
        dx_dt = self.__call__(t, x)
        ds_dt = tf.math.sqrt(tf.math.reduce_sum(dx_dt**2, axis=1))
        dy_dt = tf.concat([dx_dt, tf.expand_dims(ds_dt, 1)], 1)
        return dy_dt


class FFJORDFlow(tfd.TransformedDistribution):
    def __init__(
        self,
        n_dim,
        n_hidden,
        hidden_size,
        n_bij,
        reg_kw=dict(),
        rtol=1.0e-7,
        atol=1.0e-5,
        base_mean=None,
        base_std=None,
        name="DF",
    ):
        self._n_dim = n_dim
        self._n_hidden = n_hidden
        self._hidden_size = hidden_size
        self._n_bij = n_bij
        self._name = name

        # ODE solver
        self.ode_solver = tfp.math.ode.DormandPrince(rtol=rtol, atol=atol)

        if len(reg_kw):
            print("Using regularization.")

            def trace_augmentation_fn(*args):
                return trace_jacobian_exact_reg(*args, **reg_kw)

        else:
            trace_augmentation_fn = tfb.ffjord.trace_jacobian_exact

        # Force fields guiding transformations
        self.dz_dt = [
            ForceFieldModel(n_dim, n_hidden, hidden_size) for k in range(n_bij)
        ]

        # Initialize bijector
        bij = [
            tfb.FFJORD(
                state_time_derivative_fn=self.dz_dt[k],
                ode_solve_fn=self.ode_solver.solve,
                trace_augmentation_fn=trace_augmentation_fn,
            )
            for k in range(n_bij)
        ]
        bij = tfb.Chain(bij)

        # Multivariate normal base distribution
        self.base_mean = tf.Variable(
            tf.zeros([n_dim]) if base_mean is None else base_mean,
            trainable=False,
            name="base_mean",
        )
        self.base_std = tf.Variable(
            tf.ones([n_dim]) if base_std is None else base_std,
            trainable=False,
            name="base_std",
        )
        base_dist = tfd.MultivariateNormalDiag(
            loc=self.base_mean, scale_diag=self.base_std
        )

        # Initialize FFJORD
        super(FFJORDFlow, self).__init__(
            distribution=base_dist, bijector=bij, name=name
        )

        # Initialize flow by taking a sample
        self.sample([1])

        self.n_var = sum([int(tf.size(v)) for v in self.trainable_variables])
        print(f"# of trainable variables: {self.n_var}")

    def calc_trajectories(self, n_samples, t_eval):
        if t_eval[-1] < 1.0:
            t_eval = np.hstack([t_eval, 1.0])

        x0 = self.distribution.sample([n_samples])

        res = []
        for dzdt in self.dz_dt:
            res.append(self.ode_solver.solve(dzdt, 0, x0, t_eval))
            x0 = res[-1].states[-1]

        return res

    def save_specs(self, spec_name_base):
        """Saves the specs of the model that are required for initialization to a json"""
        d = dict(
            n_dim=self._n_dim,
            n_hidden=self._n_hidden,
            hidden_size=self._hidden_size,
            n_bij=self._n_bij,
            name=self._name,
        )
        with open(spec_name_base + "_spec.json", "w") as f:
            json.dump(d, f)

        return spec_name_base

    @classmethod
    def load(cls, checkpoint_name):
        """Load FFJORDFlow from a checkpoint and a spec file"""
        # Get spec file name
        if (
            checkpoint_name.find("-") == -1
            or not checkpoint_name.rsplit("-", 1)[1].isdigit()
        ):
            raise ValueError(
                "FFJORDFlow checkpoint name doesn't follow the correct syntax."
            )
        spec_name = checkpoint_name.rsplit("-", 1)[0] + "_spec.json"

        # Load network specs
        with open(spec_name, "r") as f:
            kw = json.load(f)
        flow = cls(**kw)

        # Restore variables
        checkpoint = tf.train.Checkpoint(flow=flow)
        checkpoint.restore(checkpoint_name).expect_partial()

        print(f"loaded {flow} from {checkpoint_name}")
        return flow

    @classmethod
    def load_latest(cls, checkpoint_dir):
        """Load the latest FFJORDFlow from a specified checkpoint directory"""
        latest = tf.train.latest_checkpoint(checkpoint_dir)
        if latest is None:
            raise ValueError(
                f"Couldn't load a valid FFJORDFlow from {repr(checkpoint_dir)}"
            )
        return FFJORDFlow.load(latest)


def train_flow(
    flow,
    data,
    optimizer=None,
    batch_size=32,
    n_epochs=1,
    lr_type="step",
    lr_init=2.0e-2,
    lr_final=1.0e-4,
    lr_patience=32,
    lr_min_delta=0.01,
    warmup_proportion=0.1,
    validation_frac=0.25,
    checkpoint_every=None,
    checkpoint_hours=None,
    max_checkpoints=None,
    checkpoint_dir=r"checkpoints/ffjord",
    checkpoint_name="ffjord",
    neptune_run=None,
):
    """
    Trains a flow using the given data.

    Inputs:
      flow (NormalizingFlow): Normalizing flow to be trained.
      data (dict of np.array): Observed points. Shape = (# of points, # of dim).
      optimizer (tf.keras.optimizers.Optimizer or str): Optimizer to use.
          Defaults to the Rectified Adam implementation from
          tensorflow_addons. If a string, will try to interpret and
          construct optimizer.
      batch_size (int): Number of points per training batch. Defaults to 32.
      n_epochs (int): Number of training epochs. Defaults to 1.
      checkpoint_dir (str): Directory for checkpoints. Defaults to
          'checkpoints/ffjord/'.
      checkpoint_name (str): Name to save checkpoints under. Defaults
          to 'ffjord'.
      checkpoint_every (int): Checkpoint every N steps. Defaults to 128.

    Returns:
      loss_history (list of floats): Loss after each training iteration.
    """

    # Split training/validation sample.
    # Handle the case where training/validation split has been manually done
    if "eta_train" in data and "eta_val" in data:
        print("Flow training/validation batches were passed in manually..")
        n_samples = data["eta_train"].shape[0]
        n_val = data["eta_val"].shape[0]
        val_batch_size = int(n_val / (n_samples + n_val) * batch_size)

        data_train = tf.constant(data["eta_train"])
        data_val = tf.constant(data["eta_val"])
    else:
        print("Forming flow training/validation batches..")
        n_samples = data["eta"].shape[0]
        n_val = int(validation_frac * n_samples)

        val_batch_size = int(validation_frac * batch_size)
        n_samples -= n_val

        data_val = tf.constant(data["eta"][:n_val])
        data_train = tf.constant(data["eta"][n_val:])

    print(f"Train/validation split: {data_train.shape[0]}/{data_val.shape[0]}")

    # Create Tensorflow datasets
    batches = tf.data.Dataset.from_tensor_slices(data_train)
    batches = batches.shuffle(n_samples, reshuffle_each_iteration=True)
    batches = batches.repeat(n_epochs + 1)
    batches = batches.batch(batch_size, drop_remainder=True)

    val_batches = tf.data.Dataset.from_tensor_slices(data_val)
    val_batches = val_batches.shuffle(n_val, reshuffle_each_iteration=True)
    val_batches = val_batches.repeat(n_epochs + 1)
    val_batches = val_batches.batch(val_batch_size, drop_remainder=True)

    n_steps = (n_epochs * n_samples) // batch_size
    unrounded_steps_per_epoch = (
        n_samples / batch_size
    )  # Due to the way batches are repeated, the number of steps per epoch is not necessarily an integer..
    epoch_counter, rounded_epoch_duration = unrounded_steps_per_epoch, 0

    print(
        "\n\n\nIMPORTANT: ",
        n_epochs,
        n_samples,
        batch_size,
        n_steps,
        n_samples // batch_size,
    )

    if isinstance(optimizer, str):
        if lr_type == "exponential":
            lr_schedule = keras.optimizers.schedules.ExponentialDecay(
                lr_init, n_steps, lr_final / lr_init, staircase=False
            )
        elif lr_type == "step":
            lr_schedule = lr_init
            steps_since_decline = 0
        else:
            raise ValueError(f'Unknown lr_type: "{lr_type}" ("exponential" or "step")')
        if optimizer == "RAdam":
            opt = tfa.optimizers.RectifiedAdam(
                lr_schedule, total_steps=n_steps, warmup_proportion=warmup_proportion
            )
        elif optimizer == "SGD":
            opt = keras.optimizers.SGD(learning_rate=lr_schedule, momentum=0.5)
        else:
            raise ValueError(f'Unrecognized optimizer: "{optimizer}"')
    else:
        opt = optimizer

    print(f"Optimizer: {opt}")

    train_loss_history = []
    val_loss_history = []
    lr_history = []

    t0 = time()

    # Set up checkpointing
    step = tf.Variable(0, name="step")
    val_loss_min = tf.Variable(np.inf, name="loss_min")

    if checkpoint_every is not None:
        checkpoint = tf.train.Checkpoint(
            opt=opt, flow=flow, step=step, loss_min=val_loss_min
        )
        chkpt_manager = tf.train.CheckpointManager(
            checkpoint,
            directory=checkpoint_dir,
            checkpoint_name=checkpoint_name,
            max_to_keep=max_checkpoints,
            keep_checkpoint_every_n_hours=checkpoint_hours,
        )

<<<<<<< HEAD
        # Look for latest extisting checkpoint
        latest = chkpt_manager.latest_checkpoint
=======
        # Look for latest existing checkpoint
        latest = tf.train.latest_checkpoint(checkpoint_dir)
>>>>>>> eb20fb29
        if latest is not None:
            print(f"Restoring from checkpoint {latest} ...")
            checkpoint.restore(latest)
            print(f"Beginning from step {int(step)}.")

            # Try to load loss history
            loss_fname = f"{latest}_loss.txt"
            (
                train_loss_history,
                val_loss_history,
                lr_history,
                _,
                _,
            ) = utils.load_loss_history(loss_fname)

        # Convert from # of epochs to # of steps between checkpoints
        # checkpoint_steps = checkpoint_every * n_samples // batch_size
        checkpoint_steps = math.ceil(checkpoint_every * n_samples / batch_size)

    # Keep track of whether this is the first step.
    # Were it not for checkpointing, we could use i == 0.
    traced = False

    @tf.function
    def training_step(batch):
        print(f"Tracing training_step with batch shape {batch.shape} ...")
        variables = flow.trainable_variables
        with tf.GradientTape() as g:
            g.watch(variables)
            train_loss = -tf.reduce_mean(flow.log_prob(batch))
        grads = g.gradient(train_loss, variables)
        # tf.print([(v.name,tf.norm(dv)) for v,dv in zip(variables,grads)])
        grads, global_norm = tf.clip_by_global_norm(grads, 10.0)
        # grads,global_norm = tf.clip_by_global_norm(grads, 100.)
        # tf.print('\nglobal_norm =', global_norm)
        # tf.print([(v.name,tf.norm(v)) for v in grads])
        # tf.print('loss =', loss)
        opt.apply_gradients(zip(grads, variables))
        return train_loss

    @tf.function
    def validation_step(batch):
        print(f"Tracing validation_step with batch shape {batch.shape} ...")
        val_loss = -tf.reduce_mean(flow.log_prob(batch))
        return val_loss

    update_bar = utils.get_training_progressbar_fn(n_steps, train_loss_history, opt)

    # Main training loop
    for i, (y, y_val) in enumerate(zip(batches, val_batches), int(step)):
        if i >= n_steps:
            # Break if too many steps taken. This can occur
            # if we began from a checkpoint.
            break

        train_loss = training_step(y)
        val_loss = validation_step(y_val)

        train_loss_history.append(float(train_loss))
        val_loss_history.append(float(val_loss))
        lr_history.append(float(opt._decayed_lr(tf.float32)))

        if neptune_run is not None:
            neptune_run["train/train_loss"].append(train_loss_history[-1])
            neptune_run["train/val_loss"].append(val_loss_history[-1])
            neptune_run["train/lr"].append(lr_history[-1])

            epoch_counter -= 1
            rounded_epoch_duration += 1
            if epoch_counter <= -0.5:
                # we say that a new epoch has started when
                # integer*unrounded_steps_per_epoch \in [-0.5, 0.5]
                neptune_run["train/epoch_train_loss"].append(
                    np.mean(train_loss_history[-rounded_epoch_duration:])
                )
                neptune_run["train/epoch_val_loss"].append(
                    np.mean(val_loss_history[-rounded_epoch_duration:])
                )
                neptune_run["train/epoch_lr"].append(
                    np.mean(lr_history[-rounded_epoch_duration:])
                )
                epoch_counter += unrounded_steps_per_epoch
                rounded_epoch_duration = 0

        # Progress bar
        update_bar(i)

        # Adjust learning rate?
        if lr_type == "step":
            n_smooth = max(lr_patience // 8, 1)
            if len(train_loss_history) >= n_smooth:
                train_loss_avg = np.mean(train_loss_history[-n_smooth:])
                val_loss_avg = np.mean(val_loss_history[-n_smooth:])
            else:
                train_loss_avg = np.inf
                val_loss_avg = np.inf

            if val_loss_avg < val_loss_min - lr_min_delta:
                steps_since_decline = 0
                print(f"New minimum loss: {val_loss_avg}.")
                val_loss_min.assign(val_loss_avg)
            elif steps_since_decline >= lr_patience:
                # Reduce learning rate
                old_lr = float(opt.lr)
                new_lr = 0.5 * old_lr
                print(f"Reducing learning rate from {old_lr} to {new_lr}.")
                print(f"   (loss threshold: {float(val_loss_min-lr_min_delta)})")

                # Terminate if the learning rate is below the threshold
                if new_lr < lr_final:
                    print(
                        "Learning rate below threshold. Checkpointing and terminating ..."
                    )
                    step.assign(i + 1)
                    chkpt_fname = chkpt_manager.save()
                    print(f"  --> {chkpt_fname}")
                    utils.save_loss_history(
                        f"{chkpt_fname}_loss.txt",
                        train_loss_history,
                        val_loss_history=val_loss_history,
                        lr_history=lr_history,
                    )
                    fig = utils.plot_loss(
                        train_loss_history,
                        val_loss_hist=val_loss_history,
                        lr_hist=lr_history,
                    )
                    fig.savefig(f"{chkpt_fname}_loss.pdf")
                    plt.close(fig)
                    break
                opt.lr.assign(new_lr)
                steps_since_decline = 0
            else:
                steps_since_decline += 1

        if not traced:
            # Get time after gradients function is first traced
            traced = True
            t1 = time()
        else:
            t1 = None

        # Checkpoint
        if (checkpoint_every is not None) and i and not (i % checkpoint_steps):
            print("Checkpointing ...")
            step.assign(i + 1)
            chkpt_fname = chkpt_manager.save()
            print(f"  --> {chkpt_fname}")
            utils.save_loss_history(
                f"{chkpt_fname}_loss.txt",
                train_loss_history,
                val_loss_history=val_loss_history,
                lr_history=lr_history,
            )
            fig = utils.plot_loss(
                train_loss_history, val_loss_hist=val_loss_history, lr_hist=lr_history
            )
            fig.savefig(f"{chkpt_fname}_loss.pdf")
            plt.close(fig)

    t2 = time()
    train_loss_avg = np.mean(train_loss_history[-50:])
    n_steps = len(train_loss_history)
    print(f"<train loss> = {train_loss_avg: >7.5f}")
    if t1 is not None:
        print(f"tracing time: {t1-t0:.2f} s")
        print(f"training time: {t2-t1:.1f} s ({(t2-t1)/(n_steps-1):.4f} s/step)")

    if neptune_run is not None:
        neptune_run.stop()

    # Save the trained model
    # checkpoint = tf.train.Checkpoint(flow=flow)
    # checkpoint.save(checkpoint_prefix + '_final')

    return train_loss_history, val_loss_history, lr_history


def main():
    flow = FFJORDFlow(2, 4, 16)

    n_samples = 8 * 1024
    mu = [[-2.0, 0.0], [2.0, 0.0]]
    cov = [[[1.0, 0.0], [0.0, 1.0]], [[1.0, 0.0], [0.0, 1.0]]]
    data = tf.concat(
        [
            np.random.multivariate_normal(m, c, n_samples // 2).astype("f4")
            for m, c in zip(mu, cov)
        ],
        axis=0,
    )

    train_flow(flow, data, batch_size=1024, n_epochs=1, checkpoint_every=256)

    fname = flow.save("checkpoints/ffjord/ffjord_test")
    flow2 = FFJORDFlow.load(fname)

    x = tf.random.normal([5, 2])
    y = flow.log_prob(x)
    y2 = flow2.log_prob(x)
    print(y)
    print(y2)

    # for i in range(10):
    #    eta = tf.random.normal([1024,2])
    #    df_deta = calc_flow_gradients(flow, eta)
    #    print(i)

    return 0


if __name__ == "__main__":
    main()<|MERGE_RESOLUTION|>--- conflicted
+++ resolved
@@ -431,13 +431,8 @@
             keep_checkpoint_every_n_hours=checkpoint_hours,
         )
 
-<<<<<<< HEAD
-        # Look for latest extisting checkpoint
+        # Look for latest existing checkpoint
         latest = chkpt_manager.latest_checkpoint
-=======
-        # Look for latest existing checkpoint
-        latest = tf.train.latest_checkpoint(checkpoint_dir)
->>>>>>> eb20fb29
         if latest is not None:
             print(f"Restoring from checkpoint {latest} ...")
             checkpoint.restore(latest)
