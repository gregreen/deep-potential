--- conflicted
+++ resolved
@@ -321,11 +321,7 @@
             or not checkpoint_name.rsplit("-", 1)[1].isdigit()
         ):
             raise ValueError("PhiNN checkpoint name doesn't follow the correct syntax.")
-<<<<<<< HEAD
         spec_name = checkpoint_name.rsplit('-', 1)[0] + "_spec.json"
-=======
-        spec_name = checkpoint_name.rsplit("-", 1)[0] + "_spec.json"
->>>>>>> 3e6ffaee
 
         # Load network specs
         with open(spec_name, "r") as f:
